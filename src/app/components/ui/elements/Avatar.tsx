import React from 'react';
import Image from 'next/image';

interface AvatarProps {
  src?: string;
  alt?: string;
  size?: 'sm' | 'md' | 'lg';
  className?: string;
  isLoading?: boolean;
<<<<<<< HEAD
  avatarGenerated?: boolean;
=======
>>>>>>> ae99e1f5
}

const sizeClasses = {
  sm: 'w-16 h-16',
  md: 'w-24 h-24',
  lg: 'w-32 h-32',
};

/**
 * Extract initials from a name string
 */
const getInitials = (name: string): string => {
  if (!name) return '?';

  const parts = name.trim().split(/\s+/);
  if (parts.length === 1) {
    return parts[0].charAt(0).toUpperCase();
  }

  // Take first letter of first and last word
  return (parts[0].charAt(0) + parts[parts.length - 1].charAt(0)).toUpperCase();
};

const Avatar: React.FC<AvatarProps> = ({
  src,
  alt = 'Profile',
  size = 'md',
  className = '',
<<<<<<< HEAD
  isLoading = false,
  avatarGenerated = false
}) => {
  // If it's a Google image and we haven't generated a replacement avatar yet,
  // treat it as if there's no image (show custom gradient initials instead)
  const isGoogleImage = src?.includes('googleusercontent.com');
  const shouldUseFallback = isGoogleImage && !avatarGenerated;
  const effectiveSrc = shouldUseFallback ? undefined : src;

  const [imgSrc, setImgSrc] = React.useState(effectiveSrc);
=======
  isLoading = false
}) => {
  const [imgSrc, setImgSrc] = React.useState(src);
>>>>>>> ae99e1f5
  const [hasError, setHasError] = React.useState(false);
  const sizeClass = sizeClasses[size];

  React.useEffect(() => {
    setHasError(false); // Reset error state when src changes
<<<<<<< HEAD
    setImgSrc(effectiveSrc);

    // Preload image for faster loading
    if (effectiveSrc && size === 'lg') {
      const link = document.createElement('link');
      link.rel = 'preload';
      link.as = 'image';
      link.href = effectiveSrc;
      document.head.appendChild(link);

      return () => {
        document.head.removeChild(link);
      };
    }
  }, [effectiveSrc, size]);

  const handleError = () => {
    console.log('[Avatar] Image failed to load:', imgSrc);
    setHasError(true);
  };

  // Show empty skeleton while loading
  if (isLoading) {
    return (
      <div className={`relative rounded-full overflow-hidden ${sizeClass} ${className} bg-white/20 animate-pulse`} />
    );
  }

  // Show initials fallback if no image or image failed to load
  if (!imgSrc || hasError) {
    const initials = getInitials(alt);
    const fontSize = size === 'sm' ? 'text-2xl' : size === 'md' ? 'text-4xl' : 'text-5xl';

    return (
      <div className={`relative rounded-full overflow-hidden ${sizeClass} ${className} bg-nekt-gradient flex items-center justify-center`}>
        <span className={`${fontSize} font-semibold`} style={{ color: '#004D40' }}>
          {initials}
        </span>
      </div>
    );
  }
=======
    setImgSrc(src);
  }, [src]);
>>>>>>> ae99e1f5

  const handleError = () => {
    console.log('[Avatar] Image failed to load:', imgSrc);
    setHasError(true);
  };

  // Show empty skeleton while loading
  if (isLoading) {
    return (
      <div className={`relative rounded-full overflow-hidden ${sizeClass} ${className} bg-white/20 animate-pulse`} />
    );
  }

  // Show initials fallback if no image or image failed to load
  if (!imgSrc || hasError) {
    const initials = getInitials(alt);
    const fontSize = size === 'sm' ? 'text-2xl' : size === 'md' ? 'text-4xl' : 'text-5xl';

    return (
      <div className={`relative rounded-full overflow-hidden ${sizeClass} ${className} bg-nekt-gradient flex items-center justify-center`}>
        <span className={`${fontSize} font-semibold`} style={{ color: '#004D40' }}>
          {initials}
        </span>
      </div>
    );
  }

  return (
    <div className={`relative rounded-full overflow-hidden ${sizeClass} ${className}`}>
      <Image
        key={imgSrc} // Force remount when image URL changes
        src={imgSrc}
        alt={alt}
        fill
        sizes="(max-width: 768px) 100vw, (max-width: 1200px) 50vw, 33vw"
        priority={size === 'lg'}
        className="object-cover"
        onError={handleError}
        unoptimized={imgSrc?.startsWith('data:') || imgSrc?.includes('firebasestorage.app')}
      />
    </div>
  );
};

export default Avatar;<|MERGE_RESOLUTION|>--- conflicted
+++ resolved
@@ -7,10 +7,6 @@
   size?: 'sm' | 'md' | 'lg';
   className?: string;
   isLoading?: boolean;
-<<<<<<< HEAD
-  avatarGenerated?: boolean;
-=======
->>>>>>> ae99e1f5
 }
 
 const sizeClasses = {
@@ -39,73 +35,16 @@
   alt = 'Profile',
   size = 'md',
   className = '',
-<<<<<<< HEAD
-  isLoading = false,
-  avatarGenerated = false
-}) => {
-  // If it's a Google image and we haven't generated a replacement avatar yet,
-  // treat it as if there's no image (show custom gradient initials instead)
-  const isGoogleImage = src?.includes('googleusercontent.com');
-  const shouldUseFallback = isGoogleImage && !avatarGenerated;
-  const effectiveSrc = shouldUseFallback ? undefined : src;
-
-  const [imgSrc, setImgSrc] = React.useState(effectiveSrc);
-=======
   isLoading = false
 }) => {
   const [imgSrc, setImgSrc] = React.useState(src);
->>>>>>> ae99e1f5
   const [hasError, setHasError] = React.useState(false);
   const sizeClass = sizeClasses[size];
 
   React.useEffect(() => {
     setHasError(false); // Reset error state when src changes
-<<<<<<< HEAD
-    setImgSrc(effectiveSrc);
-
-    // Preload image for faster loading
-    if (effectiveSrc && size === 'lg') {
-      const link = document.createElement('link');
-      link.rel = 'preload';
-      link.as = 'image';
-      link.href = effectiveSrc;
-      document.head.appendChild(link);
-
-      return () => {
-        document.head.removeChild(link);
-      };
-    }
-  }, [effectiveSrc, size]);
-
-  const handleError = () => {
-    console.log('[Avatar] Image failed to load:', imgSrc);
-    setHasError(true);
-  };
-
-  // Show empty skeleton while loading
-  if (isLoading) {
-    return (
-      <div className={`relative rounded-full overflow-hidden ${sizeClass} ${className} bg-white/20 animate-pulse`} />
-    );
-  }
-
-  // Show initials fallback if no image or image failed to load
-  if (!imgSrc || hasError) {
-    const initials = getInitials(alt);
-    const fontSize = size === 'sm' ? 'text-2xl' : size === 'md' ? 'text-4xl' : 'text-5xl';
-
-    return (
-      <div className={`relative rounded-full overflow-hidden ${sizeClass} ${className} bg-nekt-gradient flex items-center justify-center`}>
-        <span className={`${fontSize} font-semibold`} style={{ color: '#004D40' }}>
-          {initials}
-        </span>
-      </div>
-    );
-  }
-=======
     setImgSrc(src);
   }, [src]);
->>>>>>> ae99e1f5
 
   const handleError = () => {
     console.log('[Avatar] Image failed to load:', imgSrc);
