/**
 * HistoryView component - Displays the list of historical contacts
 */

'use client';

import React, { useState, useEffect, useRef } from 'react';
import { useRouter, useSearchParams } from 'next/navigation';
import { useSession } from 'next-auth/react';
import { Button } from '../ui/buttons/Button';
import { ItemChip } from '../ui/modules/ItemChip';
import Avatar from '../ui/elements/Avatar';
import { AddCalendarModal } from '../ui/modals/AddCalendarModal';
import { StandardModal } from '../ui/modals/StandardModal';
import { Heading, Text } from '../ui/Typography';
import { useProfile } from '@/app/context/ProfileContext';
import { getFieldValue } from '@/lib/utils/profileTransforms';
import type { SavedContact } from '@/types/contactExchange';
import { FaArrowLeft } from 'react-icons/fa';
import { auth } from '@/lib/firebase/clientConfig';

// Module-level tracking that persists across component mounts
let lastPreFetchTime = 0;
const PRE_FETCH_COOLDOWN = 2 * 60 * 1000; // 2 minutes cooldown between pre-fetches

export const HistoryView: React.FC = () => {
  const router = useRouter();
  const searchParams = useSearchParams();
  const { data: session } = useSession();
  const { profile: userProfile, loadContacts, getContacts } = useProfile();
  const contacts = getContacts();
  const [isLoading, setIsLoading] = useState(true);
  const [error, setError] = useState<string | null>(null);
  const [showAddCalendarModal, setShowAddCalendarModal] = useState(false);
  const [showCalendarAddedModal, setShowCalendarAddedModal] = useState(false);
  const [selectedContact, setSelectedContact] = useState<SavedContact | null>(null);
  const hasFetchedSlotsRef = useRef(false);

  // Handle calendar OAuth callback - show success modal when calendar is added
<<<<<<< HEAD
  useEffect(() => {
    const calendarAdded = searchParams.get('calendar');
    if (calendarAdded === 'added' && contacts.length > 0) {
      // Clean up URL parameter
      const url = new URL(window.location.href);
      url.searchParams.delete('calendar');
      window.history.replaceState({}, document.title, url.toString());

      // Get the contact that was being scheduled from sessionStorage
      const contactIdForScheduling = sessionStorage.getItem('calendar-contact-id');

      if (contactIdForScheduling) {
        const contact = contacts.find(c => c.userId === contactIdForScheduling);

        if (contact) {
          setSelectedContact(contact);
          // Show success modal
          setShowCalendarAddedModal(true);
        }
      }
    }
  }, [searchParams, contacts]);

  // Handle background crossfade when returning from ContactView
=======
>>>>>>> 07aa3fa5
  useEffect(() => {
    const calendarAdded = searchParams.get('calendar');
    if (calendarAdded === 'added' && contacts.length > 0) {
      // Clean up URL parameter
      const url = new URL(window.location.href);
      url.searchParams.delete('calendar');
      window.history.replaceState({}, document.title, url.toString());

      // Get the contact that was being scheduled from sessionStorage
      const contactIdForScheduling = sessionStorage.getItem('calendar-contact-id');

      if (contactIdForScheduling) {
        const contact = contacts.find(c => c.userId === contactIdForScheduling);

        if (contact) {
          setSelectedContact(contact);
          // Show success modal
          setShowCalendarAddedModal(true);
        }
      }
    }
  }, [searchParams, contacts]);


  // Fetch contacts on component mount using ProfileContext cache
  useEffect(() => {
    const mountTime = performance.now();
    console.log(`⏱️ [HistoryView] Component mounting at ${mountTime.toFixed(2)}ms`);

    const backClickTime = sessionStorage.getItem('nav-back-clicked-at');
    const routerPushTime = sessionStorage.getItem('nav-router-push-at');

    if (backClickTime) {
      const totalNavDuration = mountTime - parseFloat(backClickTime);
      console.log(`⏱️ [HistoryView] Total navigation: ${totalNavDuration.toFixed(2)}ms (from back button click to mount)`);
      sessionStorage.removeItem('nav-back-clicked-at');
    }

    if (routerPushTime) {
      const routerNavDuration = mountTime - parseFloat(routerPushTime);
      console.log(`⏱️ [HistoryView] Router.push to mount: ${routerNavDuration.toFixed(2)}ms`);
      sessionStorage.removeItem('nav-router-push-at');
    }

    const fetchContacts = async () => {
      if (!session?.user?.id) {
        console.log('No session or user ID, redirecting to home');
        router.push('/');
        return;
      }

      try {
        setError(null);

        console.log('🔍 [HistoryView] Loading contacts...');
        const loadStart = performance.now();
        await loadContacts(session.user.id);
        const loadEnd = performance.now();
        console.log(`⏱️ [HistoryView] Contacts loaded in ${(loadEnd - loadStart).toFixed(2)}ms`);
        setIsLoading(false);

      } catch (error) {
        console.error('Failed to load contacts:', error);
        setError('Failed to load contact history');
        setIsLoading(false);
      }
    };

    fetchContacts();
  }, [session, router, loadContacts]);

  // Pre-fetch common time slots for recent contacts (truly non-blocking background process)
  useEffect(() => {
    if (!session?.user?.id || !auth?.currentUser || contacts.length === 0) return;
    if (hasFetchedSlotsRef.current) return; // Already fetched in this mount

    // Check if we recently pre-fetched (cooldown using module-level variable)
    const timeSinceLastFetch = Date.now() - lastPreFetchTime;
    if (timeSinceLastFetch < PRE_FETCH_COOLDOWN) {
      console.log(`⏭️ Skipping pre-fetch (last fetch was ${Math.round(timeSinceLastFetch / 1000)}s ago, cooldown: ${PRE_FETCH_COOLDOWN / 1000}s)`);
      hasFetchedSlotsRef.current = true;
      return;
    }

    hasFetchedSlotsRef.current = true;
    lastPreFetchTime = Date.now();

    // Get recent contacts (synchronous but trivial)
    const recentContacts = contacts.slice(0, 3);

    // Schedule each fetch independently with staggered timing to avoid blocking
    recentContacts.forEach((contact, index) => {
      // Use requestIdleCallback with staggered timeouts to ensure no blocking
      const scheduleDelay = index * 100; // Stagger by 100ms each

      const scheduleFetch = () => {
        const userHasCalendar = userProfile?.calendars?.some(
          (cal) => cal.section === contact.contactType
        );

        if (!userHasCalendar) return;

        console.log(`🔄 Proactively pre-fetching common time slots for ${getFieldValue(contact.contactEntries, 'name')}...`);

        // Execute fetch in truly async manner (no blocking)
        if (!auth?.currentUser) return;
        auth.currentUser.getIdToken()
          .then(idToken => fetch('/api/scheduling/common-times', {
            method: 'POST',
            headers: {
              'Content-Type': 'application/json',
              'Authorization': `Bearer ${idToken}`,
            },
            body: JSON.stringify({
              user1Id: session.user.id,
              user2Id: contact.userId,
              duration: 30,
              calendarType: contact.contactType,
            }),
          }))
          .then(response => {
            if (response.ok) {
              return response.json().then(data => {
                const slots = data.slots || [];
                console.log(`✅ Pre-fetched ${slots.length} slots for ${getFieldValue(contact.contactEntries, 'name')}`);
              });
            }
          })
          .catch(() => {
            console.log(`Pre-fetch failed for ${getFieldValue(contact.contactEntries, 'name')} (non-critical)`);
          });
      };

      // Use requestIdleCallback if available, with staggered fallback
      if ('requestIdleCallback' in window) {
        setTimeout(() => {
          requestIdleCallback(scheduleFetch, { timeout: 5000 });
        }, scheduleDelay);
      } else {
        setTimeout(scheduleFetch, scheduleDelay);
      }
    });
  }, [contacts, session?.user?.id, userProfile?.calendars]);

  const handleRetry = () => {
    setError(null);
    window.location.reload();
  };

  const handleGoBack = () => {
    router.push('/');
  };

  // Format the match date
  const formatMatchDate = (timestamp: number) => {
    const date = new Date(timestamp);
    const now = new Date();
    const diffTime = Math.abs(now.getTime() - date.getTime());
    const diffDays = Math.floor(diffTime / (1000 * 60 * 60 * 24));

    if (diffDays === 0) {
      // Today - show time
      const timeString = date.toLocaleTimeString('en-US', {
        hour: 'numeric',
        minute: '2-digit',
        hour12: true
      });
      return `Today • ${timeString}`;
    } else if (diffDays === 1) {
      return 'Yesterday';
    } else if (diffDays < 7) {
      // Within the last week - show day of week
      return date.toLocaleDateString('en-US', { weekday: 'long' });
    } else {
      // Greater than 6 days old - show date with ordinal
      const day = date.getDate();
      const ordinal = (day: number) => {
        if (day > 3 && day < 21) return 'th';
        switch (day % 10) {
          case 1: return 'st';
          case 2: return 'nd';
          case 3: return 'rd';
          default: return 'th';
        }
      };

      const month = date.toLocaleDateString('en-US', { month: 'long' });
      const year = date.getFullYear();

      return `${month} ${day}${ordinal(day)}, ${year}`;
    }
  };

  const handleContactTap = (contact: SavedContact) => {
    const clickTime = performance.now();
    console.log(`👆 [HistoryView] Contact clicked at ${clickTime.toFixed(2)}ms`);
    sessionStorage.setItem('contact-click-time', clickTime.toString());

    // Background crossfade now handled by CSS system (LayoutBackground + ContactLayout)
    // Navigate to the new contact page using userId
    router.push(`/contact/${contact.userId}`);

    const afterPushTime = performance.now();
    console.log(`👆 [HistoryView] router.push returned at ${afterPushTime.toFixed(2)}ms (took ${(afterPushTime - clickTime).toFixed(2)}ms)`);
  };

  const handleCalendarClick = (e: React.MouseEvent, contact: SavedContact) => {
    e.stopPropagation(); // Prevent contact tap when clicking calendar button

    if (!session?.user?.id) {
      console.warn('Cannot schedule: no user session');
      return;
    }

    // Check if user has calendar for this contact's type using ProfileContext
    const userHasCalendar = userProfile?.calendars?.some(
      (cal) => cal.section === contact.contactType
    );

    if (userHasCalendar) {
      // Background crossfade now handled by CSS system (LayoutBackground + ContactLayout)
      // Navigate to smart-schedule page with 'from' parameter
      router.push(`/contact/${contact.userId}/smart-schedule?from=history`);
    } else {
      // Store contact ID for after calendar is added
      sessionStorage.setItem('calendar-contact-id', contact.userId);
      // Open Add Calendar modal
      setSelectedContact(contact);
      setShowAddCalendarModal(true);
    }
  };

  const handleCalendarAdded = () => {
    setShowAddCalendarModal(false);
    if (selectedContact) {
      // Background crossfade now handled by CSS system (LayoutBackground + ContactLayout)
      // After calendar is added, navigate to smart-schedule with 'from' parameter
      router.push(`/contact/${selectedContact.userId}/smart-schedule?from=history`);
    }
  };

  const handleCalendarAddedContinue = () => {
    setShowCalendarAddedModal(false);

    if (selectedContact) {
      // Background crossfade now handled by CSS system (LayoutBackground + ContactLayout)
      // Clean up the stored contact ID
      sessionStorage.removeItem('calendar-contact-id');

      // Navigate to smart-schedule page
      router.push(`/contact/${selectedContact.userId}/smart-schedule?from=history`);
    }
  };

  const handleCalendarAddedContinue = () => {
    setShowCalendarAddedModal(false);

    if (selectedContact) {
      // Store flags for crossfade animation when entering SmartScheduleView
      sessionStorage.setItem('entering-from-history-to-schedule', 'true');

      // Store history background for crossfade
      if (userProfile?.backgroundImage) {
        sessionStorage.setItem('history-background-url', userProfile.backgroundImage);
      }

      // Clean up the stored contact ID
      sessionStorage.removeItem('calendar-contact-id');

      // Navigate to smart-schedule page
      router.push(`/contact/${selectedContact.userId}/smart-schedule?from=history`);
    }
  };

  // Loading state - show empty content
  if (isLoading) {
    return (
      <div className="min-h-dvh flex flex-col items-center px-4 py-2">
        {/* Header */}
        <div className="w-full max-w-[var(--max-content-width,448px)] flex justify-between items-center py-4 flex-shrink-0">
          <Button
            variant="circle"
            size="icon"
            className="w-14 h-14"
            onClick={handleGoBack}
          >
            <FaArrowLeft className="h-5 w-5" />
          </Button>

          <Heading as="h1">History</Heading>

          <div className="w-14 h-14" /> {/* Spacer for centering */}
        </div>

        {/* Empty loading content */}
        <div className="flex-1" />
      </div>
    );
  }

  // Error state
  if (error) {
    return (
      <div className="min-h-dvh flex flex-col items-center px-4 py-2">
        {/* Header */}
        <div className="w-full max-w-[var(--max-content-width,448px)] flex justify-between items-center py-4 flex-shrink-0">
          <Button 
            variant="circle"
            size="icon"
            className="w-14 h-14"
            onClick={handleGoBack}
          >
            <FaArrowLeft className="h-5 w-5" />
          </Button>
          
          <Heading as="h1">History</Heading>
          
          <div className="w-14 h-14" /> {/* Spacer for centering */}
        </div>

        {/* Error content */}
        <div className="flex-1 flex items-center justify-center px-4">
          <div className="text-center max-w-sm">
            <p className="text-red-400 mb-4">{error}</p>
            <Button
              onClick={handleRetry}
              variant="white"
              size="xl"
              className="w-full"
            >
              Try Again
            </Button>
          </div>
        </div>
      </div>
    );
  }

  return (
    <div className="min-h-dvh flex flex-col items-center px-4 py-2">
      {/* Header */}
      <div className="w-full max-w-[var(--max-content-width,448px)] flex justify-between items-center py-4 flex-shrink-0">
        <Button
          variant="circle"
          size="icon"
          className="w-14 h-14"
          onClick={handleGoBack}
        >
          <FaArrowLeft className="h-5 w-5" />
        </Button>

        <Heading as="h1">History</Heading>

        <div className="w-14 h-14" /> {/* Spacer for centering */}
      </div>

      {/* Content */}
      <div className="w-full max-w-[var(--max-content-width,448px)] flex-1">
        {contacts.length === 0 ? (
          // Empty state
          <div className="flex items-center justify-center h-full py-12">
            <div className="text-center max-w-sm">
              <div className="mb-6">
                <svg 
                  xmlns="http://www.w3.org/2000/svg" 
                  className="h-16 w-16 mx-auto text-gray-400" 
                  fill="none" 
                  viewBox="0 0 24 24" 
                  stroke="currentColor"
                >
                  <path 
                    strokeLinecap="round" 
                    strokeLinejoin="round" 
                    strokeWidth={1.5} 
                    d="M17 20h5v-2a3 3 0 00-5.356-1.857M17 20H7m10 0v-2c0-.656-.126-1.283-.356-1.857M7 20H2v-2a3 3 0 015.356-1.857M7 20v-2c0-.656.126-1.283.356-1.857m0 0a5.002 5.002 0 019.288 0M15 7a3 3 0 11-6 0 3 3 0 016 0zm6 3a2 2 0 11-4 0 2 2 0 014 0zM7 10a2 2 0 11-4 0 2 2 0 014 0z" 
                  />
                </svg>
              </div>
              <Heading as="h2" className="text-lg font-medium mb-2">No contacts yet</Heading>
              <Text variant="small" className="text-gray-300 mb-6">
                When you nekt with someone, they&apos;ll appear here so you can easily reconnect later.
              </Text>
              <Button
                onClick={handleGoBack}
                variant="white"
                size="xl"
                className="w-full"
              >
                Start Nekt&apos;ing
              </Button>
            </div>
          </div>
        ) : (
          // Contact list
          <div className="space-y-3">
            {contacts.map((contact) => (
              <ItemChip
                key={contact.userId}
                icon={
                  <Avatar
                    src={contact.profileImage}
                    alt={getFieldValue(contact.contactEntries, 'name')}
                    size="sm"
                    className="flex-shrink-0 !w-10 !h-10"
                  />
                }
                title={getFieldValue(contact.contactEntries, 'name')}
                subtitle={formatMatchDate(contact.addedAt)}
                truncateTitle
                onClick={() => handleContactTap(contact)}
                onActionClick={(e) => handleCalendarClick(e, contact)}
                actionIcon="calendar"
              />
            ))}
          </div>
        )}
      </div>

      {/* Add Calendar Modal */}
      {selectedContact && (
        <AddCalendarModal
          isOpen={showAddCalendarModal}
          onClose={() => setShowAddCalendarModal(false)}
          section={selectedContact.contactType}
          userEmail={session?.user?.email || ''}
          onCalendarAdded={handleCalendarAdded}
        />
      )}

      {/* Calendar Added Success Modal */}
      <StandardModal
        isOpen={showCalendarAddedModal}
        onClose={() => setShowCalendarAddedModal(false)}
        title="Calendar Connected! 🎉"
        subtitle="Your calendar has been connected successfully. Let's find a time to meet up!"
        primaryButtonText="Find a time"
        onPrimaryButtonClick={handleCalendarAddedContinue}
        showSecondaryButton={false}
        showCloseButton={false}
      />
    </div>
  );
}; <|MERGE_RESOLUTION|>--- conflicted
+++ resolved
@@ -37,33 +37,6 @@
   const hasFetchedSlotsRef = useRef(false);
 
   // Handle calendar OAuth callback - show success modal when calendar is added
-<<<<<<< HEAD
-  useEffect(() => {
-    const calendarAdded = searchParams.get('calendar');
-    if (calendarAdded === 'added' && contacts.length > 0) {
-      // Clean up URL parameter
-      const url = new URL(window.location.href);
-      url.searchParams.delete('calendar');
-      window.history.replaceState({}, document.title, url.toString());
-
-      // Get the contact that was being scheduled from sessionStorage
-      const contactIdForScheduling = sessionStorage.getItem('calendar-contact-id');
-
-      if (contactIdForScheduling) {
-        const contact = contacts.find(c => c.userId === contactIdForScheduling);
-
-        if (contact) {
-          setSelectedContact(contact);
-          // Show success modal
-          setShowCalendarAddedModal(true);
-        }
-      }
-    }
-  }, [searchParams, contacts]);
-
-  // Handle background crossfade when returning from ContactView
-=======
->>>>>>> 07aa3fa5
   useEffect(() => {
     const calendarAdded = searchParams.get('calendar');
     if (calendarAdded === 'added' && contacts.length > 0) {
@@ -310,26 +283,6 @@
 
     if (selectedContact) {
       // Background crossfade now handled by CSS system (LayoutBackground + ContactLayout)
-      // Clean up the stored contact ID
-      sessionStorage.removeItem('calendar-contact-id');
-
-      // Navigate to smart-schedule page
-      router.push(`/contact/${selectedContact.userId}/smart-schedule?from=history`);
-    }
-  };
-
-  const handleCalendarAddedContinue = () => {
-    setShowCalendarAddedModal(false);
-
-    if (selectedContact) {
-      // Store flags for crossfade animation when entering SmartScheduleView
-      sessionStorage.setItem('entering-from-history-to-schedule', 'true');
-
-      // Store history background for crossfade
-      if (userProfile?.backgroundImage) {
-        sessionStorage.setItem('history-background-url', userProfile.backgroundImage);
-      }
-
       // Clean up the stored contact ID
       sessionStorage.removeItem('calendar-contact-id');
 
